mod error;
mod function_context;
mod precedence;
mod symbol_table;
mod warning;

#[cfg(test)]
mod tests;

use std::{cell::RefCell, collections::HashSet, iter, rc::Rc};

use crate::{
    BaseType, Comment, ElifExpr, Expr, Func, Ident, Infix, Lexer, List, Literal, Map, Param,
    Prefix, ResolvedType, Stmt, Struct, StructDecl, Token, TokenKind, U32,
};

pub use error::{ParserError, ParserErrorKind};
pub use function_context::FunctionContext;
pub use precedence::Precedence;
use symbol_table::SymbolTable;
pub use warning::{ParserWarning, ParserWarningKind};

#[derive(Clone, Debug, Default)]
pub struct Parser {
    pub lexer: Lexer,
    pub curr_tok: Token,
    pub next_tok: Token,
    pub symbol_table: Rc<RefCell<SymbolTable>>,
    pub errors: Vec<ParserError>,
    pub warnings: Vec<ParserWarning>,
}

impl Parser {
    pub fn new(lexer: Lexer) -> Self {
        let mut parser = Parser {
            lexer,
            curr_tok: Token::default(),
            next_tok: Token::default(),
            symbol_table: Rc::new(RefCell::new(SymbolTable::default())),
            errors: vec![],
            warnings: vec![],
        };
        parser.advance();
        parser.advance();
        parser
    }

    pub fn extend(&mut self, input: &str) {
        self.lexer = Lexer::new(input);
        self.curr_tok = Token::default();
        self.next_tok = Token::default();
        self.symbol_table = Rc::new(RefCell::new(SymbolTable::from(Rc::clone(
            &self.symbol_table,
        ))));
        self.errors = vec![];
        self.warnings = vec![];

        self.advance();
        self.advance();
    }

    pub fn parse(&mut self) -> Vec<Stmt> {
        let mut stmts = vec![];
        while !matches!(self.curr_tok.kind, TokenKind::EOF,) {
            if let Some(stmt) = self.parse_stmt() {
                stmts.push(stmt);
            }
            self.advance();
        }
        stmts
    }

    /// Checks for parser errors and returns `Ok(())` if none, or an `Err` with error details if present.
    pub fn check(&mut self) -> Result<(), Vec<ParserError>> {
        if self.errors.is_empty() {
            return Ok(());
        }

        Err(self.errors.clone())
    }

    /// Prints errors if there are any.
    pub fn print_errors(&mut self) {
        if let Err(errors) = self.check() {
            for e in errors {
                println!("{e}");
            }
        }
    }

    /// Runs `check`, then panics if there are errors.
    pub fn validate(&mut self) {
        if let Err(errors) = self.check() {
            panic!(
                "{}",
                errors
                    .iter()
                    .map(|e| e.to_string())
                    .collect::<Vec<_>>()
                    .join("\n")
            );
        }
    }

    fn advance(&mut self) {
        self.curr_tok = self.next_tok.clone();
        self.next_tok = self
            .lexer
            .next()
            .unwrap_or(Token::new(TokenKind::EOF, self.next_tok.span));
    }

    fn advance_line(&mut self) {
        while !matches!(
            self.curr_tok.kind,
            TokenKind::Semicolon | TokenKind::NewLine | TokenKind::EOF
        ) {
            self.advance();
        }
    }

    fn consume(&mut self, token: TokenKind) {
        if self.curr_tok.kind == token {
            self.advance();
        }
    }

    fn consume_next(&mut self, token: TokenKind) {
        if self.next_tok.kind == token {
            self.advance();
        }
    }

    fn consume_newlines(&mut self) {
        while self.curr_tok.kind == TokenKind::NewLine {
            self.advance();
        }
    }

    fn expect(&mut self, token: TokenKind) -> Option<()> {
        if self.curr_tok.kind == token {
            self.advance();
            return Some(());
        }

        self.errors.push(ParserError::new(
            ParserErrorKind::UnexpectedToken(self.curr_tok.kind.clone(), token),
            self.curr_tok.span,
        ));

        None
    }

    fn expect_next(&mut self, token: TokenKind) -> Option<()> {
        if self.next_tok.kind == token {
            self.advance();
            return Some(());
        }

        self.errors.push(ParserError::new(
            ParserErrorKind::UnexpectedToken(self.next_tok.kind.clone(), token),
            self.next_tok.span,
        ));

        None
    }

    fn error(&mut self, kind: ParserErrorKind) {
        self.errors.push(ParserError::new(kind, self.curr_tok.span));
    }

    fn syntax_error(&mut self) {
        self.errors.push(ParserError::new(
            ParserErrorKind::SyntaxError(self.curr_tok.kind.clone()),
            self.curr_tok.span,
        ));
    }

    fn lookup_expr_type(&mut self, expr: &Expr) -> Option<ResolvedType> {
        if let Expr::Ident(Ident(name), _, _) = &expr
            && let Some(t) = self.symbol_table.borrow().get(name)
        {
            return Some(t);
        }

        ResolvedType::try_from(expr).ok()
    }

    fn parse_block(&mut self) -> Vec<Stmt> {
        let curr_st = Rc::clone(&self.symbol_table);
        self.symbol_table = Rc::new(RefCell::new(SymbolTable::from(Rc::clone(
            &self.symbol_table,
        ))));
        let res = self.parse_stmts();
        self.symbol_table = curr_st;

        res
    }

    fn parse_block_in_scope(&mut self, scope: Rc<RefCell<SymbolTable>>) -> Vec<Stmt> {
        let curr_st = Rc::clone(&self.symbol_table);
        self.symbol_table = scope;
        let res = self.parse_stmts();
        self.symbol_table = curr_st;

        res
    }

    // Returns (blocks, return statements)
    fn parse_fn_block(&mut self, scope: Rc<RefCell<SymbolTable>>) -> (Vec<Stmt>, Vec<Stmt>) {
        let curr_st = Rc::clone(&self.symbol_table);
        self.symbol_table = scope;

        let mut blocks = vec![];
        let mut ret_stmts = vec![];

        while self.curr_tok.kind != TokenKind::Rbrace && self.curr_tok.kind != TokenKind::EOF {
            if let Some(stmt) = self.parse_stmt() {
                ret_stmts.extend(stmt.ret_stmts());
                blocks.push(stmt);
            }
            self.advance();
        }

        self.symbol_table = curr_st;

        (blocks, ret_stmts)
    }

    fn parse_stmts(&mut self) -> Vec<Stmt> {
        let mut block = vec![];
        while self.curr_tok.kind != TokenKind::Rbrace && self.curr_tok.kind != TokenKind::EOF {
            if let Some(stmt) = self.parse_stmt() {
                block.push(stmt)
            }
            self.advance();
        }

        block
    }

    fn parse_stmt(&mut self) -> Option<Stmt> {
        match &self.curr_tok.kind {
            TokenKind::NewLine => Some(Stmt::Newline),
            TokenKind::Comment(c) => Some(Stmt::Comment(Comment(c.clone()))),
            TokenKind::Let => self.parse_let_stmt(),
            TokenKind::Ident(_) => self.parse_ident_stmt(),
            TokenKind::Return => self.parse_ret_stmt(),
            TokenKind::Struct => self.parse_struct_decl(),
            _ => self.parse_expr_stmt(),
        }
    }

    fn parse_let_stmt(&mut self) -> Option<Stmt> {
        self.advance(); // 'let'
        if !matches!(self.curr_tok.kind, TokenKind::Ident(_)) {
            self.syntax_error();
            self.advance_line();
            return None;
        }

        let ident = Ident::try_from(&self.curr_tok.kind).ok()?;
        let ident_span = self.curr_tok.span;

        let mut declared_t = match self.next_tok.kind {
            TokenKind::Colon => {
                self.advance();
                match &self.next_tok.kind {
                    TokenKind::Ident(_) => {
                        self.advance();
                        self.parse_type()
                    }
                    _ => None,
                }
            }
            _ => None,
        };

        self.expect_next(TokenKind::Assign)?;
        self.advance();

        let mut expr = self.parse_expr(Precedence::Lowest)?;
        let inf_t = ResolvedType::try_from(&expr);

        match &mut expr {
            Expr::Ident(Ident(name), _, _) => {
                if let Some(t) = self.symbol_table.borrow().get(name) {
                    declared_t = Some(t.clone());
                } else if let Some(t) = self.symbol_table.borrow().get_ret_t(name) {
                    declared_t = Some(t.clone());
                }
            }
            Expr::Literal(l, _) if !l.is_defined() => {
                // Empty composite literals are unknown when they're parsed, and need type annotations
                // Update their types using the declared type, or err
                match &declared_t {
                    Some(ResolvedType {
                        base: BaseType::List,
                        args,
                    }) if args.len() == 1 => {
                        l.set_type(args[0].clone(), None);
                    }
                    Some(ResolvedType {
                        base: BaseType::Map,
                        args,
                    }) if args.len() == 2 => {
                        l.set_type(args[0].clone(), Some(args[1].clone()));
                    }
                    _ => self.errors.push(ParserError::new(
                        ParserErrorKind::TypeAnnotationsNeeded,
                        expr.span(),
                    )),
                }
            }
            _ => {
                if let Ok(inf_t) = inf_t
                    && inf_t.is_defined()
                {
                    if let Some(dt) = &declared_t {
                        let decl_tx = dt.extract();
                        let inf_tx = inf_t.extract();

                        if !decl_tx.base.is_numeric() || !inf_tx.base.is_numeric() {
                            if inf_tx.base.is_composite() {
                                declared_t = Some(dt.clone());
                            } else {
                                expr = expr.cast(dt);
                                declared_t = Some(inf_tx.clone());
                            }
                        } else if decl_tx.base.is_numeric()
                            && inf_tx.base.is_numeric()
                            && decl_tx != inf_tx
                        {
                            expr = expr.cast(decl_tx);
                        }
                    } else {
                        declared_t = Some(inf_t);
                    }
                }
            }
        }

        let t = declared_t.unwrap_or_else(|| {
            self.errors.push(ParserError::new(
                ParserErrorKind::TypeAnnotationsNeeded,
                ident_span,
            ));
            ResolvedType::default()
        });

        self.symbol_table.borrow().set(ident.name(), t.clone());

        self.consume_next(TokenKind::Semicolon);

        Some(Stmt::Let(ident, t, expr))
    }

    fn parse_ident_stmt(&mut self) -> Option<Stmt> {
        let lhs = self.parse_expr(Precedence::Lowest)?;
        self.advance();

        let infix = match self.curr_tok.kind {
            TokenKind::AddAssign
            | TokenKind::SubAssign
            | TokenKind::MulAssign
            | TokenKind::DivAssign
            | TokenKind::RemAssign => Infix::try_from(&self.curr_tok.kind).ok(),
            TokenKind::Assign => None,
            _ => return Some(Stmt::Expr(lhs)),
        };

        self.parse_assign_stmt(lhs, infix)
    }

    fn parse_assign_stmt(&mut self, lhs: Expr, infix: Option<Infix>) -> Option<Stmt> {
        self.advance(); // '='

        let lhs_t = self.lookup_expr_type(&lhs)?;
        let rhs = self.parse_expr(Precedence::Lowest)?;
        let rhs_t = self.lookup_expr_type(&rhs)?;

        if lhs_t != rhs_t && !(lhs_t.base.is_numeric() && rhs_t.base.is_numeric()) {
            self.errors.push(ParserError::new(
                ParserErrorKind::TypeMismatch(lhs_t.into(), rhs_t.into()),
                rhs.span(),
            ));
            self.advance_line();
            return None;
        }

        self.consume_next(TokenKind::Semicolon);

        if let Some(op) = infix {
            Some(Stmt::OpAssign(op, lhs, rhs))
        } else {
            Some(Stmt::Assign(lhs, rhs))
        }
    }

    fn parse_ret_stmt(&mut self) -> Option<Stmt> {
        self.advance(); // 'return'
        let expr = self.parse_expr(Precedence::Lowest).map(Stmt::Return);
        self.consume_next(TokenKind::Semicolon);
        expr
    }

    fn parse_struct_decl(&mut self) -> Option<Stmt> {
        let (start, _) = self.curr_tok.span;
        self.advance(); // 'struct'

        let ident = Ident::try_from(&self.curr_tok.kind).ok()?;

        self.advance();
        self.consume(TokenKind::Lbrace);

        let mut s = StructDecl {
            name: ident.name(),
            attrs: vec![],
            funcs: vec![],
        };

        while !matches!(
            self.curr_tok.kind,
            TokenKind::Rbrace | TokenKind::Fn | TokenKind::EOF
        ) {
            if let TokenKind::Ident(name) = &self.curr_tok.kind {
                if s.attrs.iter().any(|(param, _)| param.name == *name) {
                    self.errors.push(ParserError::new(
                        ParserErrorKind::DuplicateAttr(name.to_owned()),
                        self.curr_tok.span,
                    ));
                }

                let name = name.clone();
                self.advance();
                self.consume(TokenKind::Colon);

                let t = self.parse_type()?;
                self.advance();

                let default_val = match self.curr_tok.kind {
                    TokenKind::Assign => {
                        self.advance();
                        self.parse_expr(Precedence::Lowest).map(|e| {
                            self.advance();
                            e.cast(&t)
                        })
                    }
                    _ => None,
                };

                if let Some(v) = &default_val {
                    let val_t = ResolvedType::try_from(v).ok()?;
                    if val_t != t {
                        self.errors.push(ParserError::new(
                            ParserErrorKind::TypeMismatch(t.clone().into(), val_t.into()),
                            v.span(),
                        ));
                    }
                }

                s.attrs.push((Param { name, t }, default_val));
                if matches!(self.curr_tok.kind, TokenKind::Comma | TokenKind::Semicolon) {
                    self.advance();
                }
                self.consume_newlines();
            } else {
                self.syntax_error();
                self.advance_line();
                return None;
            }
        }

        while !matches!(self.curr_tok.kind, TokenKind::Rbrace | TokenKind::EOF) {
            let func = self.parse_fn(FunctionContext::Struct(&s))?;

            if s.attrs.iter().any(|(param, _)| param.name == func.name) {
                self.errors.push(ParserError::new(
                    ParserErrorKind::DuplicateAttr(func.name.to_owned()),
                    func.span,
                ));
            }

            if s.funcs.iter().any(|f| f.name == func.name) {
                self.errors.push(ParserError::new(
                    ParserErrorKind::DuplicateFunc(func.name.to_owned()),
                    func.span,
                ));
            }

            s.funcs.push(func);

            self.consume(TokenKind::Rbrace);
            self.consume_newlines();
        }

        self.symbol_table.borrow().set(
            ident.name(),
            ResolvedType {
                base: BaseType::from(&s),
                // NOTE: We don't currently support generic structs
                args: vec![],
            },
        );

        Some(Stmt::StructDecl(s, (start, self.curr_tok.span.1)))
    }

    fn parse_expr(&mut self, precedence: Precedence) -> Option<Expr> {
        let Token { kind: token, span } = &self.curr_tok;

        let mut lhs = match token {
            TokenKind::Ident(name) => {
                let ident_t = self
                    .symbol_table
                    .borrow()
                    .type_symbol_table
                    .borrow()
                    .get(name);
                match ident_t {
<<<<<<< HEAD
                    Some(BaseType::Struct(name, attrs)) => self.parse_struct_expr(&name, &attrs),
                    t => Some(Expr::Ident(
                        Ident::from(name.as_str()),
                        t.unwrap_or_default().try_into().unwrap(),
                        *span,
                    )),
=======
                    Some(Type::StructDecl(name, attrs, _)) => self.parse_struct_expr(&name, &attrs),
                    Some(t) => Some(Expr::Ident(Ident::from(name.as_str()), t, *span)),
                    None => {
                        self.errors.push(ParserError::new(
                            ParserErrorKind::NotFound(name.to_owned()),
                            *span,
                        ));
                        None
                    }
>>>>>>> a9287bba
                }
            }
            TokenKind::U32(i) => Some(Expr::Literal(Literal::U32(*i), *span)),
            TokenKind::U64(i) => Some(Expr::Literal(Literal::U64(*i), *span)),
            TokenKind::I32(i) => Some(Expr::Literal(Literal::I32(*i), *span)),
            TokenKind::I64(i) => Some(Expr::Literal(Literal::I64(*i), *span)),
            TokenKind::I128(i) => Some(Expr::Literal(Literal::I128(*i), *span)),
            TokenKind::F32(f) => Some(Expr::Literal(Literal::F32(*f), *span)),
            TokenKind::F64(f) => Some(Expr::Literal(Literal::F64(*f), *span)),
            TokenKind::Str(s) => Some(Expr::Literal(Literal::Str(s.clone()), *span)),
            TokenKind::Bool(b) => Some(Expr::Literal(Literal::Bool(*b), *span)),
            TokenKind::Bang | TokenKind::Add | TokenKind::Sub => self.parse_prefix_expr(),
            TokenKind::Lparen => self.parse_grouped_expr(),
            TokenKind::Lbracket => self.parse_list_expr(),
            TokenKind::Lbrace => self.parse_map_expr(),
            TokenKind::If => self.parse_if_expr(),
            TokenKind::While => self.parse_while_expr(),
            TokenKind::For => self.parse_iter_expr(),
            TokenKind::Fn => self.parse_fn_expr(),
            TokenKind::Pipe => self.parse_closure_expr(),
            TokenKind::Nil => Some(Expr::Literal(Literal::Nil, *span)),
            _ => {
                self.syntax_error();
                return None;
            }
        };

        if !matches!(
            lhs,
            Some(Expr::Ident(_, _, _))
                | Some(Expr::Literal(_, _))
                | Some(Expr::Prefix { .. })
                | Some(Expr::Infix(_, _, _, _))
                | Some(Expr::Index(_, _, _))
                | Some(Expr::Call { .. })
                | Some(Expr::MethodCall { .. })
                | Some(Expr::AttrAccess { .. })
        ) {
            return lhs;
        }

        while self.next_tok.kind != TokenKind::Semicolon
            && precedence < Precedence::from(&self.next_tok.kind)
        {
            match self.next_tok.kind {
                TokenKind::Add
                | TokenKind::Sub
                | TokenKind::Mul
                | TokenKind::Div
                | TokenKind::Rem
                | TokenKind::EQ
                | TokenKind::NEQ
                | TokenKind::GT
                | TokenKind::GTE
                | TokenKind::LT
                | TokenKind::LTE => {
                    lhs = self.parse_infix_expr(&lhs?);
                }
                TokenKind::Lparen => {
                    if let Some(Expr::Ident(Ident(name), _, _)) = &lhs {
                        lhs = self.parse_call_expr(name.to_owned());
                    }
                }
                TokenKind::Lbracket => {
                    self.advance();
                    lhs = self.parse_index_expr(&lhs?);
                }
                TokenKind::Dot => {
                    self.advance(); // lhs
                    self.advance(); // '.'
                    lhs = match &self.next_tok.kind {
                        TokenKind::Lparen => self.parse_method_call(lhs?),
                        _ => self.parse_attr_access(lhs?),
                    }
                }
                TokenKind::Range => {
                    lhs = self.parse_range_expr(&lhs?);
                }
                _ => break,
            }
        }

        lhs
    }

    fn parse_expr_stmt(&mut self) -> Option<Stmt> {
        self.parse_expr(Precedence::Lowest).map(|expr| {
            self.consume_next(TokenKind::Semicolon);
            Stmt::Expr(expr)
        })
    }

    fn parse_prefix_expr(&mut self) -> Option<Expr> {
        let (start, _) = self.curr_tok.span;

        let prefix = Prefix::try_from(&self.curr_tok.kind).ok()?;
        self.advance();

        self.parse_expr(Precedence::Prefix)
            .map(|expr| Expr::Prefix(prefix, Box::new(expr.clone()), (start, expr.span().1)))
    }

    fn parse_infix_expr(&mut self, lhs: &Expr) -> Option<Expr> {
        self.advance();

        let infix = Infix::try_from(&self.curr_tok.kind).ok()?;
        let prec = Precedence::from(&self.curr_tok.kind);
        self.advance();

        let rhs = self.parse_expr(prec)?;
        let span = (lhs.span().0, rhs.span().1);

        Some(Expr::Infix(
            infix,
            Box::new(lhs.clone()),
            Box::new(rhs),
            span,
        ))
    }

    fn parse_call_expr(&mut self, name: String) -> Option<Expr> {
        let (start, _) = self.curr_tok.span;
        self.advance(); // ident

        let args = self.parse_expr_list(TokenKind::Rparen)?;

        let ret_t = self
            .symbol_table
            .borrow()
            .get_ret_t(&name)
            .unwrap_or_default();

        Some(Expr::Call {
            name,
            args,
            ret_t,
            span: (start, self.curr_tok.span.1),
        })
    }

    fn parse_index_expr(&mut self, lhs: &Expr) -> Option<Expr> {
        let (start, _) = lhs.span();
        self.advance(); // '['

        let lhs_t = ResolvedType::try_from(lhs).ok()?;

        if !lhs.is_indexable() {
            let (_, end) = self.curr_tok.span;
            self.errors.push(ParserError::new(
                ParserErrorKind::NonIndexableType(lhs_t.clone().into()),
                (start, (end.0, end.1 + 1)),
            ));
        }

        let idx = self.parse_expr(Precedence::Lowest)?;
        let idx_t = ResolvedType::try_from(&idx).ok()?;

        match lhs_t.base {
            BaseType::List if !idx_t.base.is_int() => {
                self.errors.push(ParserError::new(
                    ParserErrorKind::InvalidIndex(lhs_t.into(), idx_t.into()),
                    idx.span(),
                ));
            }
            BaseType::Map if !idx_t.base.is_hashable() || lhs_t.args[0] != idx_t => {
                self.errors.push(ParserError::new(
                    ParserErrorKind::InvalidIndex(lhs_t.into(), idx_t.into()),
                    idx.span(),
                ));
            }
            _ => {}
        }

        self.expect_next(TokenKind::Rbracket)?;

        Some(Expr::Index(
            Box::new(lhs.clone()),
            Box::new(idx),
            (start, self.curr_tok.span.1),
        ))
    }

    fn parse_expr_list(&mut self, end_tok: TokenKind) -> Option<Vec<Expr>> {
        let mut list = vec![];

        if self.next_tok.kind == end_tok {
            self.advance();
            return Some(list);
        }

        self.advance(); // '(', '[', '|'
        list.push(self.parse_expr(Precedence::Lowest)?);

        while self.next_tok.kind == TokenKind::Comma {
            self.advance();
            self.advance();
            list.push(self.parse_expr(Precedence::Lowest)?);
        }
        self.expect_next(end_tok);

        Some(list)
    }

    fn parse_list(&mut self, end_tok: TokenKind) -> Option<List> {
        let mut data = vec![];

        if self.next_tok.kind == end_tok {
            self.advance();
            return Some(List::new(&data, BaseType::Unknown.try_into().unwrap()));
        }

        self.advance();

        let expr = self.parse_expr(Precedence::Lowest)?;
        let t = ResolvedType::try_from(&expr).unwrap_or_default();
        data.push(expr.clone());

        if self.next_tok.kind == TokenKind::Semicolon {
            self.advance();
            self.advance();

            if let Some(expr_list) = self.parse_repeat_expr_list(&expr, &t) {
                self.expect_next(end_tok)?;
                return Some(expr_list);
            }
        }

        while self.next_tok.kind == TokenKind::Comma {
            self.advance();
            if self.next_tok.kind == end_tok {
                break;
            }
            self.advance();

            let (start, _) = self.curr_tok.span;
            let expr = self.parse_expr(Precedence::Lowest)?;

            match ResolvedType::try_from(&expr) {
                Ok(curr_t) => {
                    if curr_t != t {
                        self.errors.push(ParserError::new(
                            ParserErrorKind::TypeMismatch(t.into(), curr_t.into()),
                            (start, self.curr_tok.span.1),
                        ));
                        self.advance_line();
                        return None;
                    }

                    data.push(expr);
                }
                Err(e) => {
                    self.errors.push(ParserError::new(
                        ParserErrorKind::TypeMismatch(t.into(), e.into()),
                        (start, self.curr_tok.span.1),
                    ));
                    return None;
                }
            }
        }

        self.expect_next(end_tok)?;

        Some(List::new(&data, t))
    }

    fn parse_repeat_expr_list(&mut self, expr: &Expr, t: &ResolvedType) -> Option<List> {
        let rhs = self.parse_expr(Precedence::Lowest)?;
        let (data, repeat) = match &rhs {
            Expr::Literal(Literal::U32(i), _) => {
                (vec![expr.clone(); *i as usize], Some(Box::new(rhs.clone())))
            }
            Expr::Literal(Literal::U64(i), _) => {
                (vec![expr.clone(); *i as usize], Some(Box::new(rhs.clone())))
            }
            Expr::Literal(Literal::I32(i), _) => {
                (vec![expr.clone(); *i as usize], Some(Box::new(rhs.clone())))
            }
            Expr::Literal(Literal::I64(i), _) => {
                (vec![expr.clone(); *i as usize], Some(Box::new(rhs.clone())))
            }
            Expr::Call { ret_t, .. } | Expr::MethodCall { ret_t, .. } => {
                if !ret_t.base.is_numeric() {
                    self.errors.push(ParserError::new(
                        ParserErrorKind::TypeMismatch(
                            ResolvedType::try_from(U32).unwrap().into(),
                            t.clone().into(),
                        ),
                        self.next_tok.span,
                    ));
                    (vec![], None)
                } else {
                    (vec![expr.clone()], Some(Box::new(rhs.clone())))
                }
            }
            _ => {
                self.errors.push(ParserError::new(
                    ParserErrorKind::TypeMismatch(
                        ResolvedType::try_from(U32).unwrap().into(),
                        t.clone().into(),
                    ),
                    self.next_tok.span,
                ));
                (vec![], None)
            }
        };

        Some(List {
            data,
            t: t.clone(),
            repeat,
        })
    }

    fn parse_map(&mut self) -> Option<Map> {
        let mut data = vec![];

        if self.next_tok.kind == TokenKind::Rbrace {
            self.advance();
            return Some(Map {
                data,
                t: (
                    BaseType::Unknown.try_into().unwrap(),
                    BaseType::Unknown.try_into().unwrap(),
                ),
            });
        }

        self.advance();

        let mut keys = HashSet::new();

        let k = self.parse_expr(Precedence::Lowest)?;
        let kt = ResolvedType::try_from(&k).unwrap_or_default();

        self.expect_next(TokenKind::Colon)?;
        self.advance();

        let v = self.parse_expr(Precedence::Lowest)?;
        let vt = ResolvedType::try_from(&v).unwrap_or_default();

        keys.insert(k.to_string());
        data.push((k, v));

        while self.next_tok.kind == TokenKind::Comma {
            self.advance();
            if self.next_tok.kind == TokenKind::Rbrace {
                break;
            }
            self.advance();

            let (start, _) = self.curr_tok.span;

            let k = self.parse_expr(Precedence::Lowest)?;
            if !keys.insert(k.to_string()) {
                self.warnings.push(ParserWarning::new(
                    ParserWarningKind::MapKeyRepeated(k.to_string()),
                    (start, self.curr_tok.span.1),
                ));
            }

            if kt != ResolvedType::try_from(&k).unwrap_or_default() {
                self.errors.push(ParserError::new(
                    ParserErrorKind::TypeMismatch(
                        kt.into(),
                        ResolvedType::try_from(&k).unwrap_or_default().into(),
                    ),
                    (start, self.curr_tok.span.1),
                ));
                self.advance_line();
                return None;
            }

            self.expect_next(TokenKind::Colon)?;
            self.advance();

            let v = self.parse_expr(Precedence::Lowest)?;
            if vt != ResolvedType::try_from(&v).unwrap_or_default() {
                self.errors.push(ParserError::new(
                    ParserErrorKind::TypeMismatch(
                        vt.into(),
                        ResolvedType::try_from(&v).unwrap_or_default().into(),
                    ),
                    (start, self.curr_tok.span.1),
                ));
                self.advance_line();
                return None;
            }

            data.push((k, v));
        }

        self.expect_next(TokenKind::Rbrace)?;

        Some(Map { data, t: (kt, vt) })
    }

    fn parse_method_call(&mut self, lhs: Expr) -> Option<Expr> {
        let (start, _) = lhs.span();

        let method_name = match &self.curr_tok.kind {
            TokenKind::Ident(name) => name.clone(),
            _ => {
                self.syntax_error();
                return None;
            }
        };

        let mut args = vec![];
        if self.next_tok.kind == TokenKind::Lparen {
            self.advance();
            args = self.parse_expr_list(TokenKind::Rparen)?;
        }

        let mut lhs_t = ResolvedType::try_from(&lhs).unwrap_or_default();
        if let BaseType::Struct(name, _) = &lhs_t.base
            && let Some(t) = self.symbol_table.borrow().get(name)
        {
            lhs_t = t.clone();
        }

        if let Some(method) = lhs_t.sig(&method_name) {
            let expected_len = if method.uses_self {
                method.args_t.len() - 1
            } else {
                method.args_t.len()
            };
            if args.len() != expected_len {
                self.error(ParserErrorKind::InvalidArgumentsLength(
                    method.args_t.len(),
                    args.len(),
                ));
                return None;
            }

            Some(Expr::MethodCall {
                lhs: Box::new(lhs),
                name: method_name,
                args,
                ret_t: method.ret_t,
                span: (start, self.curr_tok.span.1),
            })
        } else {
            self.advance();
            self.advance();
            self.consume_next(TokenKind::Lparen);

            self.errors.push(ParserError::new(
                ParserErrorKind::MethodNotFound(lhs_t.into(), method_name),
                (start, self.curr_tok.span.1),
            ));

            None
        }
    }

    fn parse_attr_access(&mut self, lhs: Expr) -> Option<Expr> {
        let attr = self.curr_tok.kind.to_string();

        match &lhs {
            Expr::Ident(
                s,
                ResolvedType {
                    base: BaseType::Struct(sname, _),
                    ..
                },
                _,
            ) => {
                if let Some(BaseType::Struct(_, attrs)) = self
                    .symbol_table
                    .borrow()
                    .type_symbol_table
                    .borrow()
                    .get(sname)
                {
                    let t = match attrs.iter().find(|(n, _)| *n == attr) {
                        Some((_, t)) => t.clone(),
                        None => {
                            self.errors.push(ParserError::new(
                                ParserErrorKind::InvalidStructAttr(attr.to_owned()),
                                self.curr_tok.span,
                            ));
                            return None;
                        }
                    };
                    let span = (lhs.span().0, self.curr_tok.span.1);

                    return Some(Expr::AttrAccess {
                        lhs: Box::new(lhs),
                        name: attr,
                        t: *t,
                        span,
                    });
                } else {
                    self.errors.push(ParserError::new(
                        ParserErrorKind::NotFound(s.name()),
                        lhs.span(),
                    ));
                }
            }
            Expr::AttrAccess { .. } => {
                if let BaseType::Struct(sname, _) =
                    ResolvedType::try_from(&lhs).unwrap_or_default().base
                    && let Some(BaseType::Struct(_, attrs)) = self
                        .symbol_table
                        .borrow()
                        .type_symbol_table
                        .borrow()
                        .get(&sname)
                {
                    let t = match attrs.iter().find(|(n, _)| *n == attr) {
                        Some((_, t)) => t.clone(),
                        None => {
                            self.errors.push(ParserError::new(
                                ParserErrorKind::InvalidStructAttr(attr.to_owned()),
                                self.curr_tok.span,
                            ));
                            return None;
                        }
                    };
                    let span = (lhs.span().0, self.curr_tok.span.1);

                    return Some(Expr::AttrAccess {
                        lhs: Box::new(lhs),
                        name: attr,
                        t: *t,
                        span,
                    });
                }
            }
            _ => {}
        }

        None
    }

    fn parse_grouped_expr(&mut self) -> Option<Expr> {
        self.advance(); // '('
        let expr = self.parse_expr(Precedence::Lowest);
        self.expect_next(TokenKind::Rparen)?;
        expr
    }

    fn parse_list_expr(&mut self) -> Option<Expr> {
        let (start, _) = self.curr_tok.span;
        let list = self.parse_list(TokenKind::Rbracket)?;
        let (_, end) = self.curr_tok.span;

        Some(Expr::Literal(Literal::List(list), (start, end)))
    }

    fn parse_map_expr(&mut self) -> Option<Expr> {
        let (start, _) = self.curr_tok.span;
        let map = self.parse_map()?;
        let (_, end) = self.curr_tok.span;

        Some(Expr::Literal(Literal::Map(map), (start, end)))
    }

    fn parse_if_expr(&mut self) -> Option<Expr> {
        let (start, _) = self.curr_tok.span;
        self.advance(); // 'if'

        let cond = self.parse_expr(Precedence::Lowest)?;
        self.expect_next(TokenKind::Lbrace)?;
        self.advance();

        let then = self.parse_block();

        let mut elifs = vec![];
        while self.next_tok.kind == TokenKind::Elif {
            self.advance();
            self.advance();

            let cond = self.parse_expr(Precedence::Lowest)?;
            self.expect_next(TokenKind::Lbrace)?;
            self.advance();

            elifs.push(ElifExpr {
                cond: Box::new(cond),
                then: self.parse_block(),
            });
        }

        let mut alt = None;
        if self.next_tok.kind == TokenKind::Else {
            self.advance();
            self.expect_next(TokenKind::Lbrace)?;
            self.advance();
            alt = Some(self.parse_block());
        }

        Some(Expr::If {
            cond: Box::new(cond),
            then,
            elifs,
            alt,
            span: (start, self.curr_tok.span.1),
        })
    }

    fn parse_while_expr(&mut self) -> Option<Expr> {
        let (start, _) = self.curr_tok.span;
        self.advance(); // 'while'

        let cond = self.parse_expr(Precedence::Lowest)?;
        self.expect_next(TokenKind::Lbrace)?;
        self.advance();

        let body = self.parse_block();

        Some(Expr::While {
            cond: Box::new(cond),
            body,
            span: (start, self.curr_tok.span.1),
        })
    }

    fn parse_range_expr(&mut self, lhs: &Expr) -> Option<Expr> {
        let (start, _) = lhs.span();
        self.advance(); // lhs
        self.advance();

        let rhs = self.parse_expr(Precedence::Lowest)?;

        Some(Expr::Range(
            Box::new(lhs.clone()),
            Box::new(rhs),
            (start, self.curr_tok.span.1),
        ))
    }

    fn parse_iter_expr(&mut self) -> Option<Expr> {
        let (start, _) = self.curr_tok.span;
        self.advance(); // 'for'

        let ident = Ident::try_from(&self.curr_tok.kind).ok()?;
        self.advance();
        self.consume(TokenKind::In);

        let expr = self.parse_expr(Precedence::Lowest)?;
        self.expect_next(TokenKind::Lbrace)?;
        self.advance();

        let iter_t = ResolvedType::try_from(&expr)
            .map(|t| t.extract().to_owned())
            .unwrap_or_default();

        let st = SymbolTable::from(Rc::clone(&self.symbol_table));
        st.set(ident.name(), iter_t);
        let body = self.parse_block_in_scope(Rc::new(RefCell::new(st)));

        Some(Expr::Iter {
            ident,
            expr: Box::new(expr),
            body,
            span: (start, self.curr_tok.span.1),
        })
    }

    fn parse_fn_expr(&mut self) -> Option<Expr> {
        let func = self.parse_fn(FunctionContext::Standard)?;
        Some(Expr::Fn(func))
    }

    fn parse_fn(&mut self, ctx: FunctionContext) -> Option<Func> {
        let (start, _) = self.curr_tok.span;

        self.expect(TokenKind::Fn);

        let ident = Ident::try_from(&self.curr_tok.kind).ok()?;
        self.expect_next(TokenKind::Lparen)?;
        self.advance();

        let args = self.parse_decl_args(ctx)?;
        let declared_ret_t = self.parse_ret_type();
        self.advance();
        self.consume(TokenKind::Lbrace);

        let st = SymbolTable::from(Rc::clone(&self.symbol_table));
        for arg in args.iter() {
            st.set(arg.name.clone(), arg.t.clone());
        }

        let (body, ret_stmts) = self.parse_fn_block(Rc::new(RefCell::new(st)));
        self.check_unreachable(&body);

        let ret_t = if let Some(dt) = declared_ret_t {
            if ret_stmts.is_empty() {
                self.errors.push(ParserError::new(
                    ParserErrorKind::TypeMismatch(
                        dt.clone().into(),
                        ResolvedType::try_from(BaseType::Void).unwrap().into(),
                    ),
                    (start, self.curr_tok.span.1),
                ));
            }

            for (i, stmt) in body.iter().enumerate() {
                if let Err(e) = stmt.ret_t(&dt, i == body.len() - 1) {
                    self.errors.push(e);
                }
            }

            dt
        } else {
            ResolvedType::from(&body)
        };

        let func = Func {
            name: ident.name(),
            args,
            ret_t,
            body,
            span: (start, self.curr_tok.span.1),
        };

        self.symbol_table.borrow().set(ident.name(), (&func).into());

        Some(func)
    }

    fn parse_closure_expr(&mut self) -> Option<Expr> {
        let (start, _) = self.curr_tok.span;
        self.advance(); // '|'

        let args = self.parse_decl_args(FunctionContext::Standard)?;
        self.consume(TokenKind::Pipe);
        self.consume(TokenKind::Lbrace);

        let st = SymbolTable::from(Rc::clone(&self.symbol_table));
        for arg in args.iter() {
            st.set(arg.name.clone(), arg.t.clone());
        }

        let (body, _) = self.parse_fn_block(Rc::new(RefCell::new(st)));
        self.check_unreachable(&body);
        let ret_t = ResolvedType::from(&body);

        Some(Expr::Closure {
            args,
            ret_t,
            body,
            span: (start, self.curr_tok.span.1),
        })
    }

    fn parse_struct_expr(
        &mut self,
        name: &str,
        attrs: &[(String, Box<ResolvedType>)],
    ) -> Option<Expr> {
        let (start, _) = self.curr_tok.span;
        self.advance();
        self.consume(TokenKind::Lbrace);

        let mut state = vec![];
        while !matches!(self.curr_tok.kind, TokenKind::Rbrace | TokenKind::EOF) {
            if let TokenKind::Ident(ident) = &self.curr_tok.kind {
                let ident = ident.clone();
                if let Some((_, expected_t)) =
                    attrs.iter().find(|(attr_name, _)| *attr_name == ident)
                {
                    self.expect_next(TokenKind::Colon)?;
                    self.advance();

                    let val = self.parse_expr(Precedence::Lowest)?.cast(expected_t);
                    let val_t = ResolvedType::try_from(&val).ok()?;

                    if val_t != **expected_t {
                        self.errors.push(ParserError::new(
                            ParserErrorKind::TypeMismatch(expected_t.clone(), val_t.into()),
                            val.span(),
                        ));
                    }

                    state.push((ident.to_string(), val));
                    self.consume_next(TokenKind::Comma);
                    self.consume_newlines();
                } else {
                    self.errors.push(ParserError::new(
                        ParserErrorKind::InvalidStructAttr(ident.to_string()),
                        self.curr_tok.span,
                    ));
                }
            }
            self.advance();
        }

        for (attr, _) in attrs {
            if !state.iter().any(|(name, _)| name == attr) {
                self.errors.push(ParserError::new(
                    ParserErrorKind::AttrMissing(attr.to_owned()),
                    (start, self.curr_tok.span.1),
                ));
            }
        }

        Some(Expr::Struct(
            Struct {
                name: name.to_owned(),
                state,
            },
            (start, self.curr_tok.span.1),
        ))
    }

    fn parse_decl_args(&mut self, ctx: FunctionContext) -> Option<Vec<Param>> {
        let mut args = vec![];

        while let TokenKind::Ident(name) = self.curr_tok.kind.clone() {
            if name == "self" {
                if !args.is_empty() || ctx == FunctionContext::Standard {
                    self.errors.push(ParserError::new(
                        ParserErrorKind::InvalidSelfPlacement,
                        self.curr_tok.span,
                    ))
                }
                match ctx {
                    FunctionContext::Struct(struct_decl) => args.push(Param {
                        name: "self".into(),
                        t: ResolvedType {
                            base: BaseType::from(struct_decl),
                            // NOTE: We do not currently support generic structs
                            args: vec![],
                        },
                    }),
                    FunctionContext::Standard => unreachable!(),
                }
                self.consume_next(TokenKind::Comma);
                self.advance();
                continue;
            }

            self.expect_next(TokenKind::Colon)?;
            self.advance();

            let t = self.parse_type()?;

            self.consume_next(TokenKind::Comma);
            self.advance();

            args.push(Param { name, t });
        }

        self.advance();

        Some(args)
    }

    fn parse_ret_type(&mut self) -> Option<ResolvedType> {
        match self.curr_tok.kind {
            TokenKind::Lbrace | TokenKind::EQ => None,
            _ => {
                if !matches!(self.curr_tok.kind, TokenKind::Ident(_)) {
                    self.advance();
                }
                self.parse_type()
            }
        }
    }

    fn parse_type(&mut self) -> Option<ResolvedType> {
        match &self.curr_tok.kind {
            TokenKind::Ident(s) => match s.as_str() {
                "Fn" => self.parse_fn_type(),
                "list" => self.parse_list_type(),
                "map" => self.parse_map_type(),
                _ => match self.symbol_table.borrow().type_symbol_table.borrow().get(s) {
                    Some(t) => Some(t.try_into().unwrap()),
                    _ => BaseType::try_from(&self.curr_tok.kind)
                        .ok()
                        .and_then(|t| t.try_into().ok()),
                },
            },
            _ => None,
        }
    }

    fn parse_fn_type(&mut self) -> Option<ResolvedType> {
        self.advance(); // 'Fn'
        self.consume(TokenKind::Lparen);

        let mut args = vec![];
        while let TokenKind::Ident(_) = self.curr_tok.kind {
            let t = self.parse_type().unwrap_or_default();
            self.advance();
            self.consume_next(TokenKind::Comma);
            self.advance();
            args.push(t);
        }
        self.consume(TokenKind::Rparen);

        let ret_t = match self.curr_tok.kind {
            TokenKind::Arrow => {
                self.advance();
                self.parse_ret_type().unwrap_or_default()
            }
            _ => BaseType::Void.try_into().unwrap(),
        };

        Some(ResolvedType {
            base: BaseType::Fn,
            args: iter::once(ret_t).chain(args).collect(),
        })
    }

    fn parse_list_type(&mut self) -> Option<ResolvedType> {
        self.advance(); // 'list'
        self.consume(TokenKind::Lbracket);

        let t = self.parse_type().unwrap_or_default();
        self.consume_next(TokenKind::Rbracket);

        Some(ResolvedType {
            base: BaseType::List,
            args: vec![t],
        })
    }

    fn parse_map_type(&mut self) -> Option<ResolvedType> {
        self.advance(); // 'map'
        self.consume(TokenKind::Lbracket);

        let kt = self.parse_type().unwrap_or_default();
        self.consume_next(TokenKind::Comma);
        self.advance();

        let vt = self.parse_type().unwrap_or_default();
        self.consume_next(TokenKind::Rbracket);

        Some(ResolvedType {
            base: BaseType::Map,
            args: vec![kt, vt],
        })
    }

    fn check_unreachable(&mut self, stmts: &[Stmt]) {
        let len = stmts.len();

        for (i, stmt) in stmts.iter().enumerate() {
            if let Stmt::Return(expr) = stmt
                && i < len - 1
            {
                self.warnings.push(ParserWarning::new(
                    ParserWarningKind::UnreachableStatement,
                    expr.span(),
                ))
            }
        }
    }
}

impl From<&str> for Parser {
    fn from(input: &str) -> Self {
        Self::new(Lexer::new(input))
    }
}<|MERGE_RESOLUTION|>--- conflicted
+++ resolved
@@ -518,15 +518,7 @@
                     .borrow()
                     .get(name);
                 match ident_t {
-<<<<<<< HEAD
                     Some(BaseType::Struct(name, attrs)) => self.parse_struct_expr(&name, &attrs),
-                    t => Some(Expr::Ident(
-                        Ident::from(name.as_str()),
-                        t.unwrap_or_default().try_into().unwrap(),
-                        *span,
-                    )),
-=======
-                    Some(Type::StructDecl(name, attrs, _)) => self.parse_struct_expr(&name, &attrs),
                     Some(t) => Some(Expr::Ident(Ident::from(name.as_str()), t, *span)),
                     None => {
                         self.errors.push(ParserError::new(
@@ -535,7 +527,6 @@
                         ));
                         None
                     }
->>>>>>> a9287bba
                 }
             }
             TokenKind::U32(i) => Some(Expr::Literal(Literal::U32(*i), *span)),
